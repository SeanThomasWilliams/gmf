--- conflicted
+++ resolved
@@ -21,29 +21,19 @@
 	AVMEDIA_TYPE_AUDIO int32 = C.AVMEDIA_TYPE_AUDIO
 	AVMEDIA_TYPE_VIDEO int32 = C.AVMEDIA_TYPE_VIDEO
 
-<<<<<<< HEAD
-	AV_PIX_FMT_BGR24    int32 = C.AV_PIX_FMT_BGR24
-	AV_PIX_FMT_GRAY8    int32 = C.AV_PIX_FMT_GRAY8
-	AV_PIX_FMT_NONE     int32 = C.AV_PIX_FMT_NONE
-	AV_PIX_FMT_RGB24    int32 = C.AV_PIX_FMT_RGB24
-	AV_PIX_FMT_YUV410P  int32 = C.AV_PIX_FMT_YUV410P
-	AV_PIX_FMT_YUV411P  int32 = C.AV_PIX_FMT_YUV411P
-	AV_PIX_FMT_YUV420P  int32 = C.AV_PIX_FMT_YUV420P
-	AV_PIX_FMT_YUV422P  int32 = C.AV_PIX_FMT_YUV422P
-	AV_PIX_FMT_YUV444P  int32 = C.AV_PIX_FMT_YUV444P
-	AV_PIX_FMT_YUVJ420P int32 = C.AV_PIX_FMT_YUVJ420P
-	AV_PIX_FMT_YUYV422  int32 = C.AV_PIX_FMT_YUYV422
-
-	FF_PROFILE_MPEG4_SIMPLE int = C.FF_PROFILE_MPEG4_SIMPLE
-	AV_NOPTS_VALUE          int = C.AV_NOPTS_VALUE
-=======
+	AV_PIX_FMT_BGR24        int32 = C.AV_PIX_FMT_BGR24
+	AV_PIX_FMT_GRAY8        int32 = C.AV_PIX_FMT_GRAY8
+	AV_PIX_FMT_RGB24        int32 = C.AV_PIX_FMT_RGB24
+	AV_PIX_FMT_YUV410P      int32 = C.AV_PIX_FMT_YUV410P
+	AV_PIX_FMT_YUV411P      int32 = C.AV_PIX_FMT_YUV411P
 	AV_PIX_FMT_YUV420P      int32 = C.AV_PIX_FMT_YUV420P
+	AV_PIX_FMT_YUV422P      int32 = C.AV_PIX_FMT_YUV422P
+	AV_PIX_FMT_YUV444P      int32 = C.AV_PIX_FMT_YUV444P
 	AV_PIX_FMT_YUVJ420P     int32 = C.AV_PIX_FMT_YUVJ420P
-	AV_PIX_FMT_RGB24        int32 = C.AV_PIX_FMT_RGB24
+	AV_PIX_FMT_YUYV422      int32 = C.AV_PIX_FMT_YUYV422
 	AV_PIX_FMT_NONE         int32 = C.AV_PIX_FMT_NONE
 	FF_PROFILE_MPEG4_SIMPLE int   = C.FF_PROFILE_MPEG4_SIMPLE
 	AV_NOPTS_VALUE          int64 = C.AV_NOPTS_VALUE
->>>>>>> 2c1816af
 )
 
 func init() {
